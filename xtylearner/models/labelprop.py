--- conflicted
+++ resolved
@@ -82,14 +82,10 @@
     # ------------------------------------------------------------------
     def predict_outcome(self, X, t):
         if self.regressor is None:
-<<<<<<< HEAD
             t_arr = np.asarray(t)
             if t_arr.ndim == 1:
                 raise ValueError("A regressor must be provided")
-=======
-            if self._fitted:
-                raise ValueError("No regressor provided")
->>>>>>> e8cb735f
+
             return np.zeros((len(X), 1))
         t_arr = np.asarray(t, dtype=int)
         X_reg = np.concatenate([X, self._one_hot(t_arr)], axis=1)
