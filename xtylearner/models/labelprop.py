--- conflicted
+++ resolved
@@ -82,15 +82,10 @@
     # ------------------------------------------------------------------
     def predict_outcome(self, X, t):
         if self.regressor is None:
-<<<<<<< HEAD
-            if isinstance(X, np.ndarray):
-                raise ValueError("regressor is required for outcome prediction")
-=======
+
             t_arr = np.asarray(t)
             if t_arr.ndim == 1:
                 raise ValueError("A regressor must be provided")
-
->>>>>>> 78e61ec1
             return np.zeros((len(X), 1))
         t_arr = np.asarray(t, dtype=int)
         X_reg = np.concatenate([X, self._one_hot(t_arr)], axis=1)
